--- conflicted
+++ resolved
@@ -1,10 +1,6 @@
 import json
 import os
-<<<<<<< HEAD
-import polars as pl
-=======
-
->>>>>>> dc151a81
+
 import numpy as np
 import pandas as pd
 import polars as pl
