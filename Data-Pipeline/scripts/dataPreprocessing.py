--- conflicted
+++ resolved
@@ -3,28 +3,16 @@
 from datetime import datetime
 from rapidfuzz import process, fuzz
 import polars as pl
-from scripts.logger import logger
-<<<<<<< HEAD
-
-=======
+from logger import logger
 # from data_pipeline.scripts.logger import logger
->>>>>>> 307130ef
-# from logger import logger
 import io
 from google.cloud import storage
 from dotenv import load_dotenv
 from typing import Dict, Tuple
-<<<<<<< HEAD
-from scripts.sendMail import send_email
-
-# from sendMail import send_email
 import os
-=======
-# from scripts.sendMail import send_email
-# from sendMail import send_email
-from scripts.utils import send_email
+from utils import send_email
 # from data_pipeline.scripts.utils import send_email
->>>>>>> 307130ef
+
 
 load_dotenv()
 
@@ -867,7 +855,7 @@
 
 def send_anomaly_alert(
     anomalies: dict,
-    recipient: str = "junar9989@gmail.com",
+    recipient: str = "patelmit640@gmail.com",
     subject: str = "Anomaly Alert",
 ) -> None:
     """
@@ -879,6 +867,7 @@
         subject (str): Subject line for the email.
     """
     # Build message parts based on the anomalies detected.
+
     body_message = ("Hi,\n\n"
                     "Anomalies have been detected in the dataset. "
                     "Please see the attached CSV file for details.\n\n"
@@ -889,25 +878,13 @@
     # Combine non-empty anomaly DataFrames into one.
     for anomaly_type, anomaly_df in anomalies.items():
         if not anomaly_df.is_empty():
-<<<<<<< HEAD
-            anomaly_found = True
-            message_parts.append(f"\nAnomaly type: {anomaly_type}")
-            # Convert the DataFrame to CSV text for readability.
-            csv_str = anomaly_df.to_pandas().to_csv(index=False)
-            message_parts.append(csv_str)
-
-    message_parts.append("\nThank you!")
-
-    if anomaly_found:
-        # Call your pre-defined send_email function.
-=======
             df = anomaly_df.to_pandas()
             df["anomaly_type"] = anomaly_type  # add a column to indicate the anomaly type
             anomaly_list.append(df)
     
     if anomaly_list:
         combined_df = pd.concat(anomaly_list, ignore_index=True)
->>>>>>> 307130ef
+
         try:
             send_email(
                 emailid=recipient,
@@ -1008,24 +985,13 @@
         logger.error(f"Error saving processed DataFrame: {e}")
         raise e
 
-<<<<<<< HEAD
-
-def main(
-    input_file: str = "messy_transactions_20190103_20241231.xlsx",
-    output_file: str = "cleaned_data.csv",
-    bucket_name: str = "full-raw-data",
-    source_blob_name: str = "generated_training_data/messy_transactions_20190103_20241231.xlsx",
-    destination_blob_name: str = "cleaned_data/cleanedData.csv",
-    cloud: bool = False,
-) -> None:
-=======
-def main(input_file: str = "messy_transactions_20190103_20241231.xlsx", 
+def main(input_file: str = "temp_messy_transactions_20190103_20241231.xlsx", 
          output_file: str  = "cleaned_data.csv", 
-         bucket_name: str = 'full-raw-data',
-         source_blob_name: str = '2024-01-01_2024-12-31.xlsx', 
-         destination_blob_name: str = 'fully-processed-data/cleanedData.csv',
+         source_bucket_name: str = 'full-raw-data',
+         source_blob_name: str = 'temp_messy_transactions_20190103_20241231.xlsx',
+         destination_bucket_name: str = "fully-processed-data",
+         destination_blob_name: str = 'cleanedData_transactions_20190103_20241231.csv',
          cloud: bool = True) -> None:
->>>>>>> 307130ef
     """
     Executes all data cleaning steps in sequence.
 
@@ -1040,7 +1006,7 @@
     try:
         logger.info("Loading data...")
         if cloud:
-            df = load_bucket_data(bucket_name, source_blob_name)
+            df = load_bucket_data(source_bucket_name, source_blob_name)
         else:
             df = load_data(input_file)
 
@@ -1082,7 +1048,7 @@
 
         logger.info("Saving cleaned data...")
         if cloud:
-            upload_df_to_gcs(df, bucket_name, destination_blob_name)
+            upload_df_to_gcs(df, destination_bucket_name, destination_blob_name)
             # save_cleaned_data(df, output_file)
         else:
             save_cleaned_data(df, output_file)
