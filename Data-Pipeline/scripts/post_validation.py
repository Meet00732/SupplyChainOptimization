import os
import polars as pl
import pandas as pd
from google.cloud import storage
import great_expectations as ge
import smtplib
from email.message import EmailMessage
import json
from logger import logger
from utils import send_email, load_bucket_data, load_data, upload_to_gcs


COLUMN_EXPECTATIONS_AFTER_PREPROCESSING = [
    {
        "column": "Product Name",
        "expectations": [
            {
                "type": "expect_column_to_exist",
                "kwargs": {}
            },
            {
                "type": "expect_column_values_to_be_of_type",
                "kwargs": {"type_": "str"}
            }
        ]
    },
    {
        "column": "Total Quantity",
        "expectations": [
            {
                "type": "expect_column_to_exist",
                "kwargs": {}
            },
            {
                "type": "expect_column_values_to_be_of_type",
                "kwargs": {"type_": "int"}
            },
            {
                "type": "expect_column_values_to_be_between",
                "kwargs": {"min_value": 1}
            }
        ]
    },
    {
        "column": "Date",
        "expectations": [
            {
                "type": "expect_column_to_exist",
                "kwargs": {}
            },
            {
                "type": "expect_column_values_to_match_regex",
                "kwargs": {
                    "regex": (
                        r"^(?:"
                        r"\d{4}-\d{2}-\d{2}(?: \d{2}:\d{2}:\d{2}(?:\.\d+)?){0,1}"
                        r"|"
                        r"\d{2}-\d{2}-\d{4}"
                        r"|"
                        r"\d{2}/\d{2}/\d{4}"
                        r")$"
                    )
                }
            }
        ]
    }
]


<<<<<<< HEAD

    
def validate_data(df):
    """
    Validate the DataFrame using Great Expectations.
    Applies expectations dynamically from COLUMN_EXPECTATIONS,
    captures validation results, saves them to a JSON file, and if any anomalies
    (invalid rows) are detected, saves those records with anomaly reasons to a CSV
    and sends an email alert with the CSV attached.

=======

def setup_logging():
    """Set up logging for the application."""
    logging.basicConfig(
        level=logging.INFO, format="%(asctime)s - %(levelname)s - %(message)s"
    )
    return logging.getLogger(__name__)


def send_email(
    emailid,
    message,
    subject="Automated Email",
    smtp_server="smtp.gmail.com",
    smtp_port=587,
    sender="svarunanusheel@gmail.com",
    username="svarunanusheel@gmail.com",
    password="Temp",
):
    """
    Sends an email to the given email address.

    Parameters:
      emailid (str): Recipient email address.
      message (str, pd.DataFrame, or list): Message content.
      subject (str): Email subject.
      smtp_server (str): SMTP server address.
      smtp_port (int): SMTP server port.
      sender (str): Sender's email address.
      username (str): SMTP username.
      password (str): SMTP password.
    """
    msg = EmailMessage()
    msg["Subject"] = subject
    msg["From"] = sender
    msg["To"] = emailid

    # Build the email content based on message type.
    if isinstance(message, str):
        msg.set_content(message)
    elif isinstance(message, pd.DataFrame):
        plain_text = message.to_string()
        html_text = message.to_html()
        msg.set_content(plain_text)
        msg.add_alternative(html_text, subtype="html")
    elif isinstance(message, list):
        text_parts = []
        html_parts = []
        for part in message:
            if isinstance(part, str):
                text_parts.append(part)
                html_parts.append(f"<p>{part}</p>")
            elif isinstance(part, pd.DataFrame):
                text_parts.append(part.to_string())
                html_parts.append(part.to_html())
            else:
                text_parts.append(str(part))
                html_parts.append(f"<p>{str(part)}</p>")
        combined_text = "\n".join(text_parts)
        combined_html = "".join(html_parts)
        msg.set_content(combined_text)
        msg.add_alternative(combined_html, subtype="html")
    else:
        msg.set_content(str(message))

    try:
        with smtplib.SMTP(smtp_server, smtp_port) as server:
            server.starttls()
            if username and password:
                server.login(username, password)
            server.send_message(msg)
        logger.info(f"Email sent successfully to: {emailid}")
    except Exception as e:
        logger.error(f"Failed to send email: {e}")
        raise


def fetch_file_from_gcp(bucket_name, file_name, destination):
    """
    Fetch file from the specified GCP bucket and save it to the destination.

>>>>>>> 620632ae
    Parameters:
      df (pd.DataFrame or pl.DataFrame): DataFrame to validate.

    Returns:
      dict: JSON-serializable validation results.
    """
    try:
<<<<<<< HEAD
        # 1. Convert Polars to Pandas if needed
        if isinstance(df, pl.DataFrame):
            df = df.to_pandas()

        # 2. Create a Great Expectations DataFrame
        ge_df = ge.from_pandas(df)


        # 3. Dynamically apply expectations from COLUMN_EXPECTATIONS
        for col_config in COLUMN_EXPECTATIONS_AFTER_PREPROCESSING:
            col_name = col_config["column"]
            for exp in col_config["expectations"]:
                exp_type = exp["type"]
                kwargs = exp["kwargs"].copy()
                kwargs["result_format"] = "COMPLETE"
                if "column" not in kwargs:
                    kwargs["column"] = col_name

                # Dynamically get the GE method and invoke it
                ge_method = getattr(ge_df, exp_type)
                ge_method(**kwargs)

        # 4. Validate the entire DataFrame and convert results to a JSON serializable dict
        validation_results = ge_df.validate()
        validation_results_dict = validation_results.to_json_dict()


        # 5. Save the validation results to a JSON file
        output_path = "validation_results.json"
        with open(output_path, "w") as f:
            json.dump(validation_results_dict, f, indent=2)
        logger.info(f"Validation results saved to {output_path}.")

        # 6. Gather all unexpected row indices and collect anomaly reasons
        anomaly_reasons = {}
        all_unexpected_indices = set()
        for result in validation_results.results:
            unexpected_indices = result.result.get("unexpected_index_list", [])
            exp_type = result.expectation_config.expectation_type
            col_name = result.expectation_config.kwargs.get("column")
            unexpected_vals = result.result.get("unexpected_list", [])
            if unexpected_vals:
                logger.warning(
                    f"Unexpected values found for '{col_name}' in {exp_type}: "
                    f"{unexpected_vals} at indices {unexpected_indices}"
                )
                for idx, val in zip(unexpected_indices, unexpected_vals):
                    reason = f"{col_name} fails {exp_type} (value: {val})"
                    if idx in anomaly_reasons:
                        anomaly_reasons[idx].append(reason)
                    else:
                        anomaly_reasons[idx] = [reason]
                    all_unexpected_indices.add(idx)

        # 7. Filter the original DataFrame to get rows that failed validation
        anomalies_df = df.iloc[list(all_unexpected_indices)].copy()
    
        if not anomalies_df.empty:
            anomalies_df["anomaly_reason"] = anomalies_df.index.map(
                lambda idx: "; ".join(anomaly_reasons.get(idx, []))
            )

        # 8. If anomalies are found, save them to CSV and send an email alert
        if not anomalies_df.empty:
            anomalies_csv = "data_validation_anomalies.csv"
            # anomalies_df.to_csv(anomalies_csv, index=False)
            logger.warning(
                f"Anomalies detected! {len(anomalies_df)} rows failed validation. "
            )
            send_anomaly_alert(
                anomalies_df,
                subject="Data Validation Anomalies",
                message="Data Validation Anomalies Found! Please find attached CSV file with anomaly reasons."
            )
        else:
            logger.info("No anomalies detected. No email sent.")

        return validation_results_dict

=======
        # Ensure the destination directory exists
        os.makedirs(os.path.dirname(destination), exist_ok=True)

        client = storage.Client()
        bucket = client.bucket(bucket_name)
        blob = bucket.blob(file_name)
        blob.download_to_filename(destination)
        logger.info(f"File {file_name} downloaded from GCP bucket {bucket_name}.")
    except Exception as e:
        logger.error(f"Error fetching file from GCP: {e}")
        raise


def load_data(file_path):
    """
    Load data from a CSV or Excel file into a Pandas DataFrame.

    Parameters:
      file_path (str): Local path to the file.
    """
    try:
        if file_path.endswith(".csv"):
            df = pd.read_csv(file_path)
        elif file_path.endswith(".xlsx"):
            df = pd.read_excel(file_path)
        else:
            raise ValueError("Unsupported file format. Only CSV and XLSX are allowed.")

        logger.info(f"Data loaded successfully from {file_path}.")
        return df
>>>>>>> 620632ae
    except Exception as e:
        logger.error(f"Error in data validation: {e}")
        raise


<<<<<<< HEAD
def generate_numeric_stats(df, filename, include_columns=["Total Quantity", "Unit Price"]):
    """
    Generate summary statistics for all numeric columns in the DataFrame.
    
    Parameters:
      df (pd.DataFrame or pl.DataFrame): The input DataFrame.
      filename (str): Path to save the statistics as a JSON file.
      include_columns (list): List of column names to exclude from numeric stats.
      
=======
def validate_data(df):
    """
    Validate the DataFrame using Great Expectations.
    Generates schema and statistics based on defined expectations,
    captures validation results, generates DataDocs (if possible), and saves results to a file.

    Parameters:
      df (pd.DataFrame): DataFrame to validate.

>>>>>>> 620632ae
    Returns:
      dict: A dictionary containing summary statistics (mean, std, min, max, median) for each numeric column.
    """
    # Convert Polars to Pandas if needed
    if isinstance(df, pl.DataFrame):
        df = df.to_pandas()
    
    grouped_stats = {}

    grouped = df.groupby("Product Name")
    for product, group in grouped:
        stats = {}
        for col in include_columns:
            if col in group.columns:
                stats[col] = {
                    "mean": group[col].mean(),
                    "std": group[col].std(),
                    "min": group[col].min(),
                    "max": group[col].max(),
                    "median": group[col].median(),
                    "25th_percentile": group[col].quantile(0.25),
                    "75th_percentile": group[col].quantile(0.75),
                    "skewness": group[col].skew(),
                    "kurtosis": group[col].kurt()
                }
        grouped_stats[product] = stats
    
    # Save statistics to a JSON file
    # with open(output_path, "w") as f:
    #     json.dump(grouped_stats, f, indent=2, default=lambda x: x.item() if hasattr(x, "item") else x)
    try:
<<<<<<< HEAD
        json_df = pl.DataFrame([grouped_stats])
        upload_to_gcs(json_df, bucket_name="metadata_stats", destination_blob_name=filename)
        logger.info(f"Numeric statistics saved to {filename}.")
=======
        # Convert to a Great Expectations DataFrame
        ge_df = ge.from_pandas(df)

        # Define expectations
        ge_df.expect_column_to_exist("product_id")
        ge_df.expect_column_to_exist("user_id")
        ge_df.expect_column_to_exist("transaction_date")
        ge_df.expect_column_to_exist("quantity")
        ge_df.expect_column_values_to_be_of_type("quantity", "int")

        # Validate the dataset and capture results
        validation_results = ge_df.validate()

        # Attempt to generate DataDocs if a DataContext is available
        try:
            context = (
                ge.data_context.DataContext()
            )  # requires a GE config (great_expectations.yml)
            context.build_data_docs()
            logger.info("DataDocs generated successfully.")
        except Exception as doc_ex:
            logger.warning(f"DataDocs generation failed: {doc_ex}")

        # Save the validation results to a JSON file
        output_path = "/tmp/validation_results.json"
        with open(output_path, "w") as f:
            json.dump(validation_results, f, indent=2)
        logger.info(f"Validation results saved to {output_path}.")

        return validation_results
>>>>>>> 620632ae
    except Exception as e:
        logger.error(f"Error uploading statistics to GCS: {e}")
        raise
    
    return grouped_stats



<<<<<<< HEAD
def send_anomaly_alert(df, subject, message):
=======
def send_anomaly_alert(user_id, message):
>>>>>>> 620632ae
    """
    Send an anomaly alert using email.

    Parameters:
      user_id (str/int): Identifier of the user.
      message (str): Alert message.
    """
    try:
        recipient_email = "patelmit640@gmail.com"
        send_email(recipient_email, subject=subject, body=message, attachment=df)
        logger.info(f"Data Validation Anomaly alert sent to user: {message}")
    except Exception as e:
        logger.error(f"Error sending anomaly alert: {e}")
        raise

<<<<<<< HEAD
def post_validation(df: pl.DataFrame, file_name: str) -> bool:
=======

def main():
>>>>>>> 620632ae
    """
    Main function to run the entire workflow.
    This includes fetching the file from GCP, loading data, validating data,
    and sending alerts if any anomalies are detected.
    """
    try:
        # Retrieve bucket name dynamically; default to 'fully-processed-data'
<<<<<<< HEAD
        # bucket_name = os.getenv("GCP_BUCKET_NAME", "fully-processed-data")
        
        # # Define the file name in the bucket; adjust as needed
        # file_name = "processed_messy_transactions_20190103_20241231_20250301_053630.csv"
        
        # # Fetch file from GCP
        # if cloud:
        #     df = load_bucket_data(bucket_name, file_name)
        # else:
        #     df = load_data(file_name)
        
        # Validate data and generate schema/stats metadata
        validation_results = validate_data(df)

        stats = generate_numeric_stats(df, file_name)
        
=======
        bucket_name = os.getenv("GCP_BUCKET_NAME", "fully-processed-data")

        # Define the file name in the bucket; adjust as needed
        file_name = "transactions_20190103_20241231.xlsx"

        # Set local destination path
        destination = f"/tmp/{file_name}"

        # Fetch file from GCP
        fetch_file_from_gcp(bucket_name, file_name, destination)

        # Load data into DataFrame
        df = load_data(destination)

        # Validate data and generate schema/stats metadata
        validation_results = validate_data(df)

        # Example anomaly check: if the mean of 'quantity' exceeds a threshold.
        if df["quantity"].mean() > 100:
            send_anomaly_alert(
                user_id=df["user_id"].iloc[0], message="High demand detected!"
            )

>>>>>>> 620632ae
        logger.info("Workflow completed successfully.")

        return True
    except Exception as e:
        logger.error(f"Workflow failed: {e}")
<<<<<<< HEAD
        raise
# if __name__ == "__main__":
#     main()
=======


if __name__ == "__main__":
    logger = setup_logging()
    main()
>>>>>>> 620632ae
<|MERGE_RESOLUTION|>--- conflicted
+++ resolved
@@ -67,7 +67,6 @@
 ]
 
 
-<<<<<<< HEAD
 
     
 def validate_data(df):
@@ -78,89 +77,6 @@
     (invalid rows) are detected, saves those records with anomaly reasons to a CSV
     and sends an email alert with the CSV attached.
 
-=======
-
-def setup_logging():
-    """Set up logging for the application."""
-    logging.basicConfig(
-        level=logging.INFO, format="%(asctime)s - %(levelname)s - %(message)s"
-    )
-    return logging.getLogger(__name__)
-
-
-def send_email(
-    emailid,
-    message,
-    subject="Automated Email",
-    smtp_server="smtp.gmail.com",
-    smtp_port=587,
-    sender="svarunanusheel@gmail.com",
-    username="svarunanusheel@gmail.com",
-    password="Temp",
-):
-    """
-    Sends an email to the given email address.
-
-    Parameters:
-      emailid (str): Recipient email address.
-      message (str, pd.DataFrame, or list): Message content.
-      subject (str): Email subject.
-      smtp_server (str): SMTP server address.
-      smtp_port (int): SMTP server port.
-      sender (str): Sender's email address.
-      username (str): SMTP username.
-      password (str): SMTP password.
-    """
-    msg = EmailMessage()
-    msg["Subject"] = subject
-    msg["From"] = sender
-    msg["To"] = emailid
-
-    # Build the email content based on message type.
-    if isinstance(message, str):
-        msg.set_content(message)
-    elif isinstance(message, pd.DataFrame):
-        plain_text = message.to_string()
-        html_text = message.to_html()
-        msg.set_content(plain_text)
-        msg.add_alternative(html_text, subtype="html")
-    elif isinstance(message, list):
-        text_parts = []
-        html_parts = []
-        for part in message:
-            if isinstance(part, str):
-                text_parts.append(part)
-                html_parts.append(f"<p>{part}</p>")
-            elif isinstance(part, pd.DataFrame):
-                text_parts.append(part.to_string())
-                html_parts.append(part.to_html())
-            else:
-                text_parts.append(str(part))
-                html_parts.append(f"<p>{str(part)}</p>")
-        combined_text = "\n".join(text_parts)
-        combined_html = "".join(html_parts)
-        msg.set_content(combined_text)
-        msg.add_alternative(combined_html, subtype="html")
-    else:
-        msg.set_content(str(message))
-
-    try:
-        with smtplib.SMTP(smtp_server, smtp_port) as server:
-            server.starttls()
-            if username and password:
-                server.login(username, password)
-            server.send_message(msg)
-        logger.info(f"Email sent successfully to: {emailid}")
-    except Exception as e:
-        logger.error(f"Failed to send email: {e}")
-        raise
-
-
-def fetch_file_from_gcp(bucket_name, file_name, destination):
-    """
-    Fetch file from the specified GCP bucket and save it to the destination.
-
->>>>>>> 620632ae
     Parameters:
       df (pd.DataFrame or pl.DataFrame): DataFrame to validate.
 
@@ -168,7 +84,6 @@
       dict: JSON-serializable validation results.
     """
     try:
-<<<<<<< HEAD
         # 1. Convert Polars to Pandas if needed
         if isinstance(df, pl.DataFrame):
             df = df.to_pandas()
@@ -248,44 +163,11 @@
 
         return validation_results_dict
 
-=======
-        # Ensure the destination directory exists
-        os.makedirs(os.path.dirname(destination), exist_ok=True)
-
-        client = storage.Client()
-        bucket = client.bucket(bucket_name)
-        blob = bucket.blob(file_name)
-        blob.download_to_filename(destination)
-        logger.info(f"File {file_name} downloaded from GCP bucket {bucket_name}.")
-    except Exception as e:
-        logger.error(f"Error fetching file from GCP: {e}")
-        raise
-
-
-def load_data(file_path):
-    """
-    Load data from a CSV or Excel file into a Pandas DataFrame.
-
-    Parameters:
-      file_path (str): Local path to the file.
-    """
-    try:
-        if file_path.endswith(".csv"):
-            df = pd.read_csv(file_path)
-        elif file_path.endswith(".xlsx"):
-            df = pd.read_excel(file_path)
-        else:
-            raise ValueError("Unsupported file format. Only CSV and XLSX are allowed.")
-
-        logger.info(f"Data loaded successfully from {file_path}.")
-        return df
->>>>>>> 620632ae
     except Exception as e:
         logger.error(f"Error in data validation: {e}")
         raise
 
 
-<<<<<<< HEAD
 def generate_numeric_stats(df, filename, include_columns=["Total Quantity", "Unit Price"]):
     """
     Generate summary statistics for all numeric columns in the DataFrame.
@@ -295,17 +177,6 @@
       filename (str): Path to save the statistics as a JSON file.
       include_columns (list): List of column names to exclude from numeric stats.
       
-=======
-def validate_data(df):
-    """
-    Validate the DataFrame using Great Expectations.
-    Generates schema and statistics based on defined expectations,
-    captures validation results, generates DataDocs (if possible), and saves results to a file.
-
-    Parameters:
-      df (pd.DataFrame): DataFrame to validate.
-
->>>>>>> 620632ae
     Returns:
       dict: A dictionary containing summary statistics (mean, std, min, max, median) for each numeric column.
     """
@@ -337,42 +208,9 @@
     # with open(output_path, "w") as f:
     #     json.dump(grouped_stats, f, indent=2, default=lambda x: x.item() if hasattr(x, "item") else x)
     try:
-<<<<<<< HEAD
         json_df = pl.DataFrame([grouped_stats])
         upload_to_gcs(json_df, bucket_name="metadata_stats", destination_blob_name=filename)
         logger.info(f"Numeric statistics saved to {filename}.")
-=======
-        # Convert to a Great Expectations DataFrame
-        ge_df = ge.from_pandas(df)
-
-        # Define expectations
-        ge_df.expect_column_to_exist("product_id")
-        ge_df.expect_column_to_exist("user_id")
-        ge_df.expect_column_to_exist("transaction_date")
-        ge_df.expect_column_to_exist("quantity")
-        ge_df.expect_column_values_to_be_of_type("quantity", "int")
-
-        # Validate the dataset and capture results
-        validation_results = ge_df.validate()
-
-        # Attempt to generate DataDocs if a DataContext is available
-        try:
-            context = (
-                ge.data_context.DataContext()
-            )  # requires a GE config (great_expectations.yml)
-            context.build_data_docs()
-            logger.info("DataDocs generated successfully.")
-        except Exception as doc_ex:
-            logger.warning(f"DataDocs generation failed: {doc_ex}")
-
-        # Save the validation results to a JSON file
-        output_path = "/tmp/validation_results.json"
-        with open(output_path, "w") as f:
-            json.dump(validation_results, f, indent=2)
-        logger.info(f"Validation results saved to {output_path}.")
-
-        return validation_results
->>>>>>> 620632ae
     except Exception as e:
         logger.error(f"Error uploading statistics to GCS: {e}")
         raise
@@ -381,11 +219,7 @@
 
 
 
-<<<<<<< HEAD
 def send_anomaly_alert(df, subject, message):
-=======
-def send_anomaly_alert(user_id, message):
->>>>>>> 620632ae
     """
     Send an anomaly alert using email.
 
@@ -401,12 +235,7 @@
         logger.error(f"Error sending anomaly alert: {e}")
         raise
 
-<<<<<<< HEAD
 def post_validation(df: pl.DataFrame, file_name: str) -> bool:
-=======
-
-def main():
->>>>>>> 620632ae
     """
     Main function to run the entire workflow.
     This includes fetching the file from GCP, loading data, validating data,
@@ -414,7 +243,6 @@
     """
     try:
         # Retrieve bucket name dynamically; default to 'fully-processed-data'
-<<<<<<< HEAD
         # bucket_name = os.getenv("GCP_BUCKET_NAME", "fully-processed-data")
         
         # # Define the file name in the bucket; adjust as needed
@@ -431,44 +259,12 @@
 
         stats = generate_numeric_stats(df, file_name)
         
-=======
-        bucket_name = os.getenv("GCP_BUCKET_NAME", "fully-processed-data")
-
-        # Define the file name in the bucket; adjust as needed
-        file_name = "transactions_20190103_20241231.xlsx"
-
-        # Set local destination path
-        destination = f"/tmp/{file_name}"
-
-        # Fetch file from GCP
-        fetch_file_from_gcp(bucket_name, file_name, destination)
-
-        # Load data into DataFrame
-        df = load_data(destination)
-
-        # Validate data and generate schema/stats metadata
-        validation_results = validate_data(df)
-
-        # Example anomaly check: if the mean of 'quantity' exceeds a threshold.
-        if df["quantity"].mean() > 100:
-            send_anomaly_alert(
-                user_id=df["user_id"].iloc[0], message="High demand detected!"
-            )
-
->>>>>>> 620632ae
         logger.info("Workflow completed successfully.")
 
         return True
     except Exception as e:
         logger.error(f"Workflow failed: {e}")
-<<<<<<< HEAD
-        raise
+        raise
+    
 # if __name__ == "__main__":
-#     main()
-=======
-
-
-if __name__ == "__main__":
-    logger = setup_logging()
-    main()
->>>>>>> 620632ae
+#     main()